"""
Implementation of a minimizer class based on the scipy.optimize.minimize function.
"""

import os
import json
import logging
import tabulate
import functools
import numpy as np
import numdifftools as ndt

from iminuit import Minuit
from abc import ABC, abstractmethod
from scipy.optimize import minimize as scipy_minimize

from typing import Union, Optional, Tuple, List, Dict, Any, Callable, NamedTuple

from templatefitter.utility import cov2corr, PathType

logging.getLogger(__name__).addHandler(logging.NullHandler())

__all__ = [
    "MinimizerParameters",
    "AbstractMinimizer",
    "IMinuitMinimizer",
    "ScipyMinimizer",
    "minimizer_factory",
    "MinimizeResult",
    "BoundType",
    "available_template_fitter_minimizer",
]

BoundType = Tuple[Optional[float], Optional[float]]


class MinimizerParameters:
    """
    Container for parameters used by the Minimizer class.
    Maps parameters described as arrays to names and indices.
    Values for parameter values, errors, covariance and correlation
    matrices are only available after they've been set by the
    minimizer.

    Parameters
    ----------
    names : list of str
        List of parameter names.
    """

    def __init__(
        self,
        names: Tuple[str, ...],
        param_types: Tuple[str, ...],
    ) -> None:
        self._names = names  # type: Tuple[str, ...]
        self._param_types = param_types  # type: Tuple[str, ...]
        self._number_of_params = len(names)  # type: int

        assert len(self._param_types) == self._number_of_params, (len(self._param_types), self._number_of_params)

        self._fixed_params = [False for _ in self._names]

        self._values = np.zeros(self._number_of_params)
        self._errors = np.zeros(self._number_of_params)
        self._covariance = np.zeros((self._number_of_params, self._number_of_params))
        self._correlation = np.zeros((self._number_of_params, self._number_of_params))

    def __str__(self) -> str:
        data = {
            "No": list(range(self.num_params)),
            "Name": self._names,
            "Value": self._values,
            "Sym. Err": self.errors,
        }  # type: Dict[str, Any]
        return tabulate.tabulate(data, headers="keys")

    def get_param_value(self, param_id: Union[int, str, np.integer]) -> float:
        """
        Returns value of parameter specified by `param_id`.

        Parameters
        ----------
        param_id : int or str
            Name or index in list of names of wanted parameter

        Returns
        -------
        float
        """
        param_index = self.param_id_to_index(param_id=param_id)
        return self.values[param_index]

    def get_param_error(self, param_id: Union[int, str, np.integer]) -> float:
        """
        Returns error of parameter specified by `param_id`.

        Parameters
        ----------
        param_id : int or str
            Name or index in list of names of wanted parameter

        Returns
        -------
        float
        """
        param_index = self.param_id_to_index(param_id=param_id)
        return self.errors[param_index]

    def __getitem__(
        self,
        param_id: Union[int, str, np.integer],
    ) -> Tuple[float, float]:
        """
        Gets the value and error of the specified parameter.

        Parameters
        ----------
        param_id : int or str
            Parameter index or name.

        Returns
        -------
        float
            Parameter value.
        float
            Parameter error.
        """
        param_index = self.param_id_to_index(param_id=param_id)
        return self.values[param_index], self.errors[param_index]

    def param_id_to_index(self, param_id: Union[int, str, np.integer]) -> int:
        """
        Returns the index of the parameter specified by `param_id`.

        Parameters
        ----------
        param_id : int or str
            Parameter index or name.

        Returns
        -------
        int
        """
        if isinstance(param_id, (int, np.integer)) and (param_id in range(len(self.names))):
            return param_id
        elif isinstance(param_id, str) and (param_id in self.names):
            return self.names.index(param_id)
        else:
            raise ValueError(
                f"Specify the parameter either by its name (as str) or by its index (as int). "
                f"The provided value {param_id} of type {type(param_id)} is not valid!"
            )

    def set_param_fixed(
        self,
        param_id: Union[int, str, np.integer],
    ) -> None:
        param_index = self.param_id_to_index(param_id=param_id)
        self._fixed_params[param_index] = True

    def release_params(self) -> None:
        self._fixed_params = [False for _ in self.names]

    @property
    def names(self) -> Tuple[str, ...]:
        return self._names

    @property
    def parameter_types(self) -> Tuple[str, ...]:
        return self._param_types

    @property
    def num_params(self) -> int:
        """int: Number of parameters."""
        return self._number_of_params

    @property
    def num_params_not_fixed(self) -> int:
        """int: Number of parameters."""
        return self.num_params - sum(self.fixed_params)

    @property
    def values(self) -> np.ndarray:
        """np.ndarray: Parameter values. Shape is (`num_params`,)."""
        return self._values

    @values.setter
    def values(
        self,
        new_values: np.ndarray,
    ) -> None:
        if not len(new_values) == self.num_params:
            raise ValueError(
                f"Number of parameter values must be equal to number of parameters:\n"
                f"\toriginal number of parameters: {self.num_params}\n"
                f"\tnew number of parameters: {len(new_values)}"
            )
        self._values = new_values

    @property
    def errors(self) -> np.ndarray:
        """np.ndarray: Parameter errors. Shape is (`num_params`,)."""
        return self._errors

    @errors.setter
    def errors(
        self,
        new_errors: np.ndarray,
    ) -> None:
        if not len(new_errors) == self.num_params:
            raise ValueError("Number of parameter errors must be equal to number of parameters")
        self._errors = new_errors

    @property
    def covariance(self) -> np.ndarray:
        """ np.ndarray: Parameter covariance matrix. Shape is (`num_params`, `num_params`)."""
        return self._covariance

    @covariance.setter
    def covariance(
        self,
        new_covariance: np.ndarray,
    ) -> None:
        if not new_covariance.shape == (self.num_params_not_fixed, self.num_params_not_fixed):
            raise ValueError(
                f"Shape of new covariance matrix {new_covariance.shape} must match "
                f"the number of not fixed parameters {self.num_params_not_fixed}"
            )
        self._covariance = new_covariance

    @property
    def correlation(self) -> np.ndarray:
        """np.ndarray: Parameter correlation matrix. Shape is  (`num_params`, `num_params`)."""
        return self._correlation

    @correlation.setter
    def correlation(
        self,
        new_correlation: np.ndarray,
    ) -> None:
        if not new_correlation.shape == (self.num_params_not_fixed, self.num_params_not_fixed):
            raise ValueError(
                f"Shape of new correlation matrix {new_correlation.shape} must match "
                f"the number of not fixed parameters {self.num_params_not_fixed}"
            )
        self._correlation = new_correlation

    @property
    def fixed_params(self) -> List[bool]:
        return self._fixed_params

    @staticmethod
    def _dict_key_mapping() -> Dict[str, str]:
        return {
            "names": "names",
            "param_types": "parameter_types",
            "num_params": "number_of_parameters",
            "num_params_not_fixed": "number_of_parameters_not_fixed",
            "fixed_params": "fixed_parameters_map",
            "values": "parameter_values",
            "errors": "parameter_errors",
            "covariance": "covariance_matrix",
            "correlation": "correlation_matrix",
        }

    @property
    def as_dict(self) -> Dict[Any, Any]:
        dict_key_map = self._dict_key_mapping()
        self_as_dict = {
            dict_key_map["names"]: list(self.names),
            dict_key_map["param_types"]: list(self.parameter_types),
            dict_key_map["num_params"]: self.num_params,
            dict_key_map["num_params_not_fixed"]: self.num_params_not_fixed,
            dict_key_map["fixed_params"]: self.fixed_params,
            dict_key_map["values"]: self.values.tolist(),
            dict_key_map["errors"]: self.errors.tolist(),
            dict_key_map["covariance"]: self.covariance.tolist(),
            dict_key_map["correlation"]: self.correlation.tolist(),
        }
        return self_as_dict

    @classmethod
    def initialize_from_dict(
        cls,
        dictionary: Dict[Any, Any],
    ) -> "MinimizerParameters":
        km = MinimizerParameters._dict_key_mapping()
        assert all(key in dictionary.keys() for key in km.values())

        assert len(dictionary[km["names"]]) == dictionary[km["num_params"]]
        instance = cls(
            names=tuple(dictionary[km["names"]]),
            param_types=tuple(dictionary[km["param_types"]]),
        )

        instance._fixed_params = dictionary[km["fixed_params"]]
        assert instance.num_params_not_fixed == dictionary[km["num_params_not_fixed"]]

        assert len(dictionary[km["values"]]) == dictionary[km["num_params"]]
        instance.values = np.array(dictionary[km["values"]])
        assert len(dictionary[km["errors"]]) == dictionary[km["num_params"]]
        instance.errors = np.array(dictionary[km["errors"]])

        assert len(dictionary[km["covariance"]]) == dictionary[km["num_params_not_fixed"]]
        assert all(isinstance(cov_row, list) for cov_row in dictionary[km["covariance"]])
        assert all(len(cov_row) == dictionary[km["num_params_not_fixed"]] for cov_row in dictionary[km["covariance"]])
        instance.covariance = np.array(dictionary[km["covariance"]])

        assert len(dictionary[km["correlation"]]) == dictionary[km["num_params_not_fixed"]]
        assert all(isinstance(cor_row, list) for cor_row in dictionary[km["correlation"]])
        assert all(len(cor_row) == dictionary[km["num_params_not_fixed"]] for cor_row in dictionary[km["correlation"]])
        instance.correlation = np.array(dictionary[km["correlation"]])

        return instance


class MinimizeResult(NamedTuple):
    """NamedTuple storing the minimization results."""

    fcn_min_val: float
    params: MinimizerParameters
    success: bool

    @property
    def as_dict(self) -> Dict[Any, Any]:
        return {
            "fcn_min_val": self.fcn_min_val,
            "params": self.params.as_dict,
            "success": self.success,
        }

    def to_dict(self, drop_matrices: bool = False) -> Dict[Any, Any]:

        if drop_matrices:
            to_drop = ["correlation_matrix", "covariance_matrix"]
        else:
            to_drop = []

        return {
            "fcn_min_val": self.fcn_min_val,
            "params": {k: v for k, v in self.params.as_dict.items() if k not in to_drop},
            "success": self.success,
        }

    def save_to(
        self,
        path: PathType,
        overwrite: bool = False,
    ) -> None:
        if not overwrite and os.path.exists(path=path):
            raise RuntimeError(f"Trying to overwrite existing file {path}, but overwrite is set to False!")
        with open(file=path, mode="w") as fp:
            json.dump(obj=self.as_dict, fp=fp, indent=2)

    @classmethod
    def from_dict(
        cls,
        result_dict: Dict[Any, Any],
    ) -> "MinimizeResult":
        assert isinstance(result_dict, dict), type(result_dict)
        assert all(k in result_dict.keys() for k in ["fcn_min_val", "params", "success"]), result_dict.keys()
        params = MinimizerParameters.initialize_from_dict(dictionary=result_dict["params"])

        instance = cls(
            fcn_min_val=result_dict["fcn_min_val"],
            params=params,
            success=result_dict["success"],
        )
        return instance

    @classmethod
    def load_from(
        cls,
        path: PathType,
    ) -> "MinimizeResult":
        assert os.path.exists(path=path), path
        with open(file=path, mode="r") as fp:
            restored_dict = json.load(fp)

        return cls.from_dict(result_dict=restored_dict)


MinimizeResult.fcn_min_val.__doc__ = """float: Estimated minimum of the objective function."""
MinimizeResult.params.__doc__ = """MinimizerParameters: An instance of the parameters class."""
MinimizeResult.success.__doc__ = """bool: Whether or not the optimizer exited successfully."""


class AbstractMinimizer(ABC):
    def __init__(
        self,
        fcn: Callable,
        param_names: Tuple[str, ...],
        param_types: Tuple[str, ...],
    ) -> None:
        self._fcn = fcn
        self._params = MinimizerParameters(
            names=param_names,
            param_types=param_types,
        )

        # this lists can be different for different minimizer implementations
        self._param_bounds = [(None, None) for _ in self._params.names]  # type: List[BoundType]

        self._fcn_min_val = None

        self._success = None  # type: Optional[bool]
        self._status = None  # type: Optional[str]
        self._message = None  # type: Optional[str]

    @abstractmethod
    def minimize(
        self,
        initial_param_values: np.ndarray,
        verbose: bool = False,
        error_def: float = 0.5,
        additional_args: Optional[Tuple[Any, ...]] = None,
        get_hesse: bool = True,
        check_success: bool = True,
    ) -> MinimizeResult:
        pass

    def set_param_fixed(self, param_id: Union[int, str]) -> None:
        """
        Fixes specified parameter to it's initial value given in
        `initial_param_values`.

        Parameters
        ----------
        param_id : int or str
            Parameter identifier, which can be it's name or its index
            in `param_names`.
        """
        self.params.set_param_fixed(param_id=param_id)

    def release_params(self) -> None:
        """
        Removes all constraint specified.
        """
        self.params.release_params()

    def set_param_bounds(
        self,
        param_id: Union[int, str],
        bounds: BoundType,
    ) -> None:
        """
        Sets parameter boundaries which constrain the minimization.

        Parameters
        ----------
        param_id : int or str
            Parameter identifier, which can be it's name or its index
            in `param_names`.
        bounds : tuple of float or None
            A tuple specifying the lower and upper boundaries for the
            given parameter. A value of `None` corresponds to no
            boundary.
        """
        param_index = self.params.param_id_to_index(param_id=param_id)
        self._param_bounds[param_index] = bounds

    @property
    def fcn_min_val(self) -> Optional[str]:
        """
        str: Value of the objective function at it's estimated minimum.
        """
        return self._fcn_min_val

    @property
    def params(self) -> MinimizerParameters:
        """
        MinimizerParameters: Instance of the MinimizerParameters class. Stores the parameter values,
        errors, covariance and correlation matrix.
        """
        return self._params

    @property
    def param_values(self) -> np.ndarray:
        """
        np.ndarray: Estimated parameter values at the minimum of fcn.
        Shape is (`num_params`).
        """
        return self._params.values

    @property
    def param_errors(self) -> np.ndarray:
        """
        np.ndarray: Estimated parameter values at the minimum of fcn.
        Shape is (`num_params`).
        """
        return self._params.errors

    @property
    def param_covariance(self) -> np.ndarray:
        """
        np.ndarray: Estimated covariance matrix of the parameters.
        Calculated from the inverse of the Hesse matrix of fcn evaluated
        at it's minimum. Shape is (`num_params`, `num_params`).
        """
        return self._params.covariance

    @property
    def param_correlation(self) -> np.ndarray:
        """
        np.ndarray: Estimated correlation matrix of the parameters.
        Shape is (`num_params`, `num_params`).
        """
        return self._params.correlation


class IMinuitMinimizer(AbstractMinimizer):
    def __init__(
        self,
        fcn: Callable,
        param_names: Tuple[str, ...],
        param_types: Tuple[str, ...],
    ) -> None:
        super().__init__(
            fcn=fcn,
            param_names=param_names,
            param_types=param_types,
        )

        self._minuit_obj = None  # type: Optional[Minuit]

    def reset(self, initial_param_values):
        self._minuit_obj.reset()
        self._minuit_obj.values = initial_param_values
        for i in range(len(self._minuit_obj.params)):
            self._minuit_obj.fixed[i] = self._get_fixed_params()[i]

    def _create_minuit_obj(
        self,
        initial_param_values: np.ndarray,
        verbose: bool = False,
        error_def: float = 0.5,
    ):

        self._minuit_obj = Minuit(
            self._fcn,
            initial_param_values,
            name=self.params.names,
        )

        self._minuit_obj.strategy = 2
        self._minuit_obj.errors = 0.05 * initial_param_values
        self._minuit_obj.errordef = error_def
        self._minuit_obj.limits = self._param_bounds

        for i in range(len(self._minuit_obj.params)):
            self._minuit_obj.fixed[i] = self._get_fixed_params()[i]

        self._minuit_obj.print_level = 1 if verbose else 0

    def minimize(
        self,
        initial_param_values: np.ndarray,
        verbose: bool = False,
        error_def: float = 0.5,
        additional_args: Optional[Tuple[Any, ...]] = None,
        get_hesse: bool = True,
        check_success: bool = True,
    ) -> MinimizeResult:

        if self._minuit_obj is None:
            self._create_minuit_obj(initial_param_values=initial_param_values, verbose=verbose, error_def=error_def)
        else:
            self.reset(initial_param_values=initial_param_values)

        m = self._minuit_obj  # type: Minuit

        for attempt in range(1, 5):
            # perform minimization at least twice!
            fmin = m.migrad(ncall=600_000 * attempt, iterate=2 + attempt).fmin
<<<<<<< HEAD
            m.hesse()
            self._success = (
                fmin.is_valid and fmin.has_valid_parameters and fmin.has_covariance and fmin.has_accurate_covar
            )

            if self._success:
=======
            if get_hesse:
                m.hesse()
                success = fmin.is_valid and fmin.has_valid_parameters and fmin.has_covariance and fmin.has_accurate_covar
            else:
                success = fmin.is_valid and fmin.has_valid_parameters and fmin.has_covariance

            if success or not check_success:
>>>>>>> eab3d33a
                if attempt > 1:
                    logging.warning(f"Fit successful after retrying {attempt} times.")
                break
            else:
                logging.warning(f"Minimum is inadequate, trying again w/ more iterations/calls (attempt {attempt + 1})")
                logging.warning(
<<<<<<< HEAD
                    f"fmin.is_valid={fmin.is_valid} and "
                    f"fmin.has_valid_parameters={fmin.has_valid_parameters} and "
                    f"fmin.has_covariance={fmin.has_covariance} and "
                    f"fmin.has_accurate_covar={fmin.has_accurate_covar}"
=======
                    f"fmin.is_valid={fmin.is_valid} "
                    f"and fmin.has_valid_parameters={fmin.has_valid_parameters} "
                    f"and fmin.has_covariance={fmin.has_covariance} "
                    f"and fmin.has_accurate_covar={fmin.has_accurate_covar}"
>>>>>>> eab3d33a
                )

        self._fcn_min_val = m.fval
        self._params.values = np.array(m.values)
        self._params.errors = np.array(m.errors)

<<<<<<< HEAD
=======
        if fmin.has_covariance:
            fixed_params = tuple(~np.array(self._get_fixed_params()))  # type: Tuple[bool, ...]
            self._params.covariance = np.array(m.covariance)[fixed_params, :][:, fixed_params]
            self._params.correlation = np.array(m.covariance.correlation())[fixed_params, :][:, fixed_params]

        self._success = success

>>>>>>> eab3d33a
        success_text = (
            f"valid minimum: {fmin.is_valid}\n"
            f"valid parameters: {fmin.has_valid_parameters}\n"
            f"covariance exists: {fmin.has_covariance}\n"
            f"covariance is accurate: {fmin.has_accurate_covar}\n"
        )

        if check_success and not self._success:
            raise RuntimeError(f"Minimization was not successful.\n" f"{fmin}\n" + success_text)

        assert self._success is not None
        return MinimizeResult(fcn_min_val=m.fval, params=self._params, success=self._success)

    def _get_fixed_params(self) -> List[bool]:
        return self.params.fixed_params


class ScipyMinimizer(AbstractMinimizer):
    """
    General wrapper class around scipy.optimize.minimize
    function. Allows mapping of parameter names to the array
    entries used by scipy's `minimize` function.

    Parameters
    ----------
    fcn : callable
        Objective function to be minimized of type ``fun(x, *args)``
        where `x` is an np.ndarray of shape (`n`,) and args is a tuple
        of fixed parameters.
    param_names : list of str
        A list of parameter names. This maps the entries from the `x`
        argument of `fcn` to strings.
    """

    def __init__(
        self,
        fcn: Callable,
        param_names: Tuple[str, ...],
        param_types: Tuple[str, ...],
    ) -> None:
        super().__init__(
            fcn=fcn,
            param_names=param_names,
            param_types=param_types,
        )

    def minimize(
        self,
        initial_param_values: np.ndarray,
        verbose: bool = False,
        error_def: float = 0.5,
        additional_args: Optional[Tuple[Any, ...]] = None,
        get_hesse: bool = True,
        check_success: bool = True,
    ) -> MinimizeResult:
        """
        Performs minimization of given objective function.

        Parameters
        ----------
        initial_param_values : np.ndarray or list of floats
            Initial values for the parameters used as starting values.
            Shape is (`num_params`,).
        error_def : Not used for this implementation
        additional_args : tuple
            Tuple of additional arguments for the objective function.
        get_hesse : bool
            If True, the Hesse matrix is estimated at the minimum
            of the objective function. This allows the calculation
            of parameter errors. Default is True.
        verbose: bool
            If True, a convergence message is printed. Default is False.
        check_success: bool
            Check if fit was successful and raise if not! Default: True

        Returns
        -------
        MinimizeResult
        """
        constraints = self._create_constraints(initial_param_values)

        _additional_args = tuple([])  # type: Tuple[Any, ...]
        if additional_args is not None:
            _additional_args = additional_args

        logging.info(
            f"Starting SciPy minimization with {sum(~np.array(self.params.fixed_params))} floating and {sum(self.params.fixed_params)} fixed parameters."
        )
        opt_result = scipy_minimize(
            fun=self._fcn,
            x0=initial_param_values,
            args=additional_args,
            method="SLSQP",
            bounds=self._param_bounds,
            constraints=constraints,  # type: ignore
            options={"disp": verbose},
        )

        logging.info(
            f"Finished SciPy minimization with success = {opt_result.success}, status {opt_result.status} and message {opt_result.message}."
        )

        self._success = opt_result.success
        self._status = opt_result.status
        self._message = opt_result.message

        if not opt_result.success:
            raise RuntimeError(
                "Minimization was not successful.\n",
                f"Status: {opt_result.status}\n",
                f"Message: {opt_result.message}",
            )

        self._params.values = opt_result.x
        self._fcn_min_val = opt_result.fun

        if get_hesse:
            logging.info("Calculating Hesse Matrix for SciPy minimization.")
            hesse = ndt.Hessian(self._fcn)(self._params.values, *_additional_args)
            self._params.covariance = np.linalg.inv(hesse)
            self._params.correlation = cov2corr(self._params.covariance)
            self._params.errors = np.sqrt(np.diag(self._params.covariance))
            logging.info("Finished calculation of Hesse Matrix for SciPy minimization.")

        if verbose:
            print(self._params)

        if check_success:
            pass  # TODO

        assert self._success is not None
        result = MinimizeResult(fcn_min_val=opt_result.fun, params=self._params, success=self._success)

        return result

    def _get_fixed_params(self) -> List[int]:
        return [p_id for p_id, fixed in enumerate(self.params.fixed_params) if fixed]

    def _create_constraints(
        self,
        initial_param_values: np.ndarray,
    ) -> List[Dict[str, Union[str, Callable]]]:
        """
        Creates the dictionary used by scipy's minimize function
        to constrain parameters. The dictionary is used to fix
        parameters specified set in `fixed_param`.

        Parameters
        ----------
        initial_param_values : np.ndarray or list of floats
            Initial parameter values.

        Returns
        -------
        list of dict
            A list of dictionaries, which is passed to scipy's
            minimize function.
        """
        constraints = list()  # type: List[Dict[str, Union[str, Callable]]]

        for fixed_param in self._get_fixed_params():
            _constraint_info = {
                "type": "eq",
                "fun": lambda x: x[fixed_param] - initial_param_values[fixed_param],
            }  # type: Dict[str, Union[str, Callable]]
            constraints.append(_constraint_info)

        return constraints

    @staticmethod
    @functools.lru_cache(maxsize=128)
    def calculate_hesse_matrix(
        fcn: Callable,
        x: np.ndarray,
        args: Tuple[Any],
    ) -> np.ndarray:
        """
        Calculates the Hesse matrix of callable `fcn` numerically.

        Parameters
        ----------
        fcn : callable
            Objective function of type ``fun(x, *args)``.
        x : np.ndarray
            Parameters of `fcn` as np.ndarray of shape (`num_params`,).
        args : tuple
            Additional arguments for `fcn`.

        Returns
        -------
        np.ndarray
            Hesse matrix of `fcn` at point x. Shape is (`num_params`, `num_params`).
        """
        return ndt.Hessian(fcn)(x, *args)


available_template_fitter_minimizer = {
    "scipy": ScipyMinimizer,
    "iminuit": IMinuitMinimizer,
}


def minimizer_factory(
    minimizer_id: str,
    fcn: Callable,
    names: Tuple[str, ...],
    param_types: Tuple[str, ...],
) -> AbstractMinimizer:
    return available_template_fitter_minimizer[minimizer_id.lower()](
        fcn=fcn,
        param_names=names,
        param_types=param_types,
    )<|MERGE_RESOLUTION|>--- conflicted
+++ resolved
@@ -573,14 +573,6 @@
         for attempt in range(1, 5):
             # perform minimization at least twice!
             fmin = m.migrad(ncall=600_000 * attempt, iterate=2 + attempt).fmin
-<<<<<<< HEAD
-            m.hesse()
-            self._success = (
-                fmin.is_valid and fmin.has_valid_parameters and fmin.has_covariance and fmin.has_accurate_covar
-            )
-
-            if self._success:
-=======
             if get_hesse:
                 m.hesse()
                 success = fmin.is_valid and fmin.has_valid_parameters and fmin.has_covariance and fmin.has_accurate_covar
@@ -588,32 +580,22 @@
                 success = fmin.is_valid and fmin.has_valid_parameters and fmin.has_covariance
 
             if success or not check_success:
->>>>>>> eab3d33a
                 if attempt > 1:
                     logging.warning(f"Fit successful after retrying {attempt} times.")
                 break
             else:
                 logging.warning(f"Minimum is inadequate, trying again w/ more iterations/calls (attempt {attempt + 1})")
                 logging.warning(
-<<<<<<< HEAD
-                    f"fmin.is_valid={fmin.is_valid} and "
-                    f"fmin.has_valid_parameters={fmin.has_valid_parameters} and "
-                    f"fmin.has_covariance={fmin.has_covariance} and "
-                    f"fmin.has_accurate_covar={fmin.has_accurate_covar}"
-=======
                     f"fmin.is_valid={fmin.is_valid} "
                     f"and fmin.has_valid_parameters={fmin.has_valid_parameters} "
                     f"and fmin.has_covariance={fmin.has_covariance} "
                     f"and fmin.has_accurate_covar={fmin.has_accurate_covar}"
->>>>>>> eab3d33a
                 )
 
         self._fcn_min_val = m.fval
         self._params.values = np.array(m.values)
         self._params.errors = np.array(m.errors)
 
-<<<<<<< HEAD
-=======
         if fmin.has_covariance:
             fixed_params = tuple(~np.array(self._get_fixed_params()))  # type: Tuple[bool, ...]
             self._params.covariance = np.array(m.covariance)[fixed_params, :][:, fixed_params]
@@ -621,7 +603,6 @@
 
         self._success = success
 
->>>>>>> eab3d33a
         success_text = (
             f"valid minimum: {fmin.is_valid}\n"
             f"valid parameters: {fmin.has_valid_parameters}\n"
