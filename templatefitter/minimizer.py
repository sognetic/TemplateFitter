"""
Implementation of a minimizer class based on the scipy.optimize.minimize function.
"""

import os
import json
import logging
import tabulate
import functools
import numpy as np
import numdifftools as ndt

from iminuit import Minuit
from abc import ABC, abstractmethod
from scipy.optimize import minimize as scipy_minimize

from typing import Union, Optional, Tuple, List, Dict, Any, Callable, NamedTuple

from templatefitter.utility import cov2corr, PathType

logging.getLogger(__name__).addHandler(logging.NullHandler())

__all__ = [
    "MinimizerParameters",
    "AbstractMinimizer",
    "IMinuitMinimizer",
    "ScipyMinimizer",
    "minimizer_factory",
    "MinimizeResult",
    "BoundType",
    "available_template_fitter_minimizer",
]

BoundType = Tuple[Optional[float], Optional[float]]


class MinimizerParameters:
    """
    Container for parameters used by the Minimizer class.
    Maps parameters described as arrays to names and indices.
    Values for parameter values, errors, covariance and correlation
    matrices are only available after they've been set by the
    minimizer.

    Parameters
    ----------
    names : list of str
        List of parameter names.
    """

    def __init__(
        self,
        names: Tuple[str, ...],
        param_types: Tuple[str, ...],
    ) -> None:
        self._names = names  # type: Tuple[str, ...]
        self._param_types = param_types  # type: Tuple[str, ...]
        self._number_of_params = len(names)  # type: int

        assert len(self._param_types) == self._number_of_params, (len(self._param_types), self._number_of_params)

        self._fixed_params = [False for _ in self._names]

        self._values = np.zeros(self._number_of_params)
        self._errors = np.zeros(self._number_of_params)
        self._covariance = np.zeros((self._number_of_params, self._number_of_params))
        self._correlation = np.zeros((self._number_of_params, self._number_of_params))

    def __str__(self) -> str:
        data = {
            "No": list(range(self.num_params)),
            "Name": self._names,
            "Value": self._values,
            "Sym. Err": self.errors,
        }  # type: Dict[str, Any]
        return tabulate.tabulate(data, headers="keys")

    def get_param_value(self, param_id: Union[int, str, np.integer]) -> float:
        """
        Returns value of parameter specified by `param_id`.

        Parameters
        ----------
        param_id : int or str
            Name or index in list of names of wanted parameter

        Returns
        -------
        float
        """
        param_index = self.param_id_to_index(param_id=param_id)
        return self.values[param_index]

    def get_param_error(self, param_id: Union[int, str, np.integer]) -> float:
        """
        Returns error of parameter specified by `param_id`.

        Parameters
        ----------
        param_id : int or str
            Name or index in list of names of wanted parameter

        Returns
        -------
        float
        """
        param_index = self.param_id_to_index(param_id=param_id)
        return self.errors[param_index]

    def __getitem__(
        self,
        param_id: Union[int, str, np.integer],
    ) -> Tuple[float, float]:
        """
        Gets the value and error of the specified parameter.

        Parameters
        ----------
        param_id : int or str
            Parameter index or name.

        Returns
        -------
        float
            Parameter value.
        float
            Parameter error.
        """
        param_index = self.param_id_to_index(param_id=param_id)
        return self.values[param_index], self.errors[param_index]

    def param_id_to_index(self, param_id: Union[int, str, np.integer]) -> int:
        """
        Returns the index of the parameter specified by `param_id`.

        Parameters
        ----------
        param_id : int or str
            Parameter index or name.

        Returns
        -------
        int
        """
        if isinstance(param_id, (int, np.integer)) and (param_id in range(len(self.names))):
            return param_id
        elif isinstance(param_id, str) and (param_id in self.names):
            return self.names.index(param_id)
        else:
            raise ValueError(
                f"Specify the parameter either by its name (as str) or by its index (as int). "
                f"The provided value {param_id} of type {type(param_id)} is not valid!"
            )

    def set_param_fixed(
        self,
        param_id: Union[int, str, np.integer],
    ) -> None:
        param_index = self.param_id_to_index(param_id=param_id)
        self._fixed_params[param_index] = True

    def release_params(self) -> None:
        self._fixed_params = [False for _ in self.names]

    @property
    def names(self) -> Tuple[str, ...]:
        return self._names

    @property
    def parameter_types(self) -> Tuple[str, ...]:
        return self._param_types

    @property
    def num_params(self) -> int:
        """int: Number of parameters."""
        return self._number_of_params

    @property
    def num_params_not_fixed(self) -> int:
        """int: Number of parameters."""
        return self.num_params - sum(self.fixed_params)

    @property
    def values(self) -> np.ndarray:
        """np.ndarray: Parameter values. Shape is (`num_params`,)."""
        return self._values

    @values.setter
    def values(
        self,
        new_values: np.ndarray,
    ) -> None:
        if not len(new_values) == self.num_params:
            raise ValueError(
                f"Number of parameter values must be equal to number of parameters:\n"
                f"\toriginal number of parameters: {self.num_params}\n"
                f"\tnew number of parameters: {len(new_values)}"
            )
        self._values = new_values

    @property
    def errors(self) -> np.ndarray:
        """np.ndarray: Parameter errors. Shape is (`num_params`,)."""
        return self._errors

    @errors.setter
    def errors(
        self,
        new_errors: np.ndarray,
    ) -> None:
        if not len(new_errors) == self.num_params:
            raise ValueError("Number of parameter errors must be equal to number of parameters")
        self._errors = new_errors

    @property
    def covariance(self) -> np.ndarray:
        """ np.ndarray: Parameter covariance matrix. Shape is (`num_params`, `num_params`)."""
        return self._covariance

    @covariance.setter
    def covariance(
        self,
        new_covariance: np.ndarray,
    ) -> None:
        if not new_covariance.shape == (self.num_params_not_fixed, self.num_params_not_fixed):
            raise ValueError(
                f"Shape of new covariance matrix {new_covariance.shape} must match "
                f"the number of not fixed parameters {self.num_params_not_fixed}"
            )
        self._covariance = new_covariance

    @property
    def correlation(self) -> np.ndarray:
        """np.ndarray: Parameter correlation matrix. Shape is  (`num_params`, `num_params`)."""
        return self._correlation

    @correlation.setter
    def correlation(
        self,
        new_correlation: np.ndarray,
    ) -> None:
        if not new_correlation.shape == (self.num_params_not_fixed, self.num_params_not_fixed):
            raise ValueError(
                f"Shape of new correlation matrix {new_correlation.shape} must match "
                f"the number of not fixed parameters {self.num_params_not_fixed}"
            )
        self._correlation = new_correlation

    @property
    def fixed_params(self) -> List[bool]:
        return self._fixed_params

    @staticmethod
    def _dict_key_mapping() -> Dict[str, str]:
        return {
            "names": "names",
            "param_types": "parameter_types",
            "num_params": "number_of_parameters",
            "num_params_not_fixed": "number_of_parameters_not_fixed",
            "fixed_params": "fixed_parameters_map",
            "values": "parameter_values",
            "errors": "parameter_errors",
            "covariance": "covariance_matrix",
            "correlation": "correlation_matrix",
        }

    @property
    def as_dict(self) -> Dict[Any, Any]:
        dict_key_map = self._dict_key_mapping()
        self_as_dict = {
            dict_key_map["names"]: list(self.names),
            dict_key_map["param_types"]: list(self.parameter_types),
            dict_key_map["num_params"]: self.num_params,
            dict_key_map["num_params_not_fixed"]: self.num_params_not_fixed,
            dict_key_map["fixed_params"]: self.fixed_params,
            dict_key_map["values"]: self.values.tolist(),
            dict_key_map["errors"]: self.errors.tolist(),
            dict_key_map["covariance"]: self.covariance.tolist(),
            dict_key_map["correlation"]: self.correlation.tolist(),
        }
        return self_as_dict

    @classmethod
    def initialize_from_dict(
        cls,
        dictionary: Dict[Any, Any],
    ) -> "MinimizerParameters":
        km = MinimizerParameters._dict_key_mapping()
        assert all(key in dictionary.keys() for key in km.values())

        assert len(dictionary[km["names"]]) == dictionary[km["num_params"]]
        instance = cls(
            names=tuple(dictionary[km["names"]]),
            param_types=tuple(dictionary[km["param_types"]]),
        )

        instance._fixed_params = dictionary[km["fixed_params"]]
        assert instance.num_params_not_fixed == dictionary[km["num_params_not_fixed"]]

        assert len(dictionary[km["values"]]) == dictionary[km["num_params"]]
        instance.values = np.array(dictionary[km["values"]])
        assert len(dictionary[km["errors"]]) == dictionary[km["num_params"]]
        instance.errors = np.array(dictionary[km["errors"]])

        assert len(dictionary[km["covariance"]]) == dictionary[km["num_params_not_fixed"]]
        assert all(isinstance(cov_row, list) for cov_row in dictionary[km["covariance"]])
        assert all(len(cov_row) == dictionary[km["num_params_not_fixed"]] for cov_row in dictionary[km["covariance"]])
        instance.covariance = np.array(dictionary[km["covariance"]])

        assert len(dictionary[km["correlation"]]) == dictionary[km["num_params_not_fixed"]]
        assert all(isinstance(cor_row, list) for cor_row in dictionary[km["correlation"]])
        assert all(len(cor_row) == dictionary[km["num_params_not_fixed"]] for cor_row in dictionary[km["correlation"]])
        instance.correlation = np.array(dictionary[km["correlation"]])

        return instance


class MinimizeResult(NamedTuple):
    """NamedTuple storing the minimization results."""

    fcn_min_val: float
    params: MinimizerParameters
    success: bool

    @property
    def as_dict(self) -> Dict[Any, Any]:
        return {
            "fcn_min_val": self.fcn_min_val,
            "params": self.params.as_dict,
            "success": self.success,
        }

    def to_dict(self, drop_matrices: bool = False) -> Dict[Any, Any]:

        if drop_matrices:
            to_drop = ["correlation_matrix", "covariance_matrix"]
        else:
            to_drop = []

        return {
            "fcn_min_val": self.fcn_min_val,
            "params": {k: v for k, v in self.params.as_dict.items() if k not in to_drop},
            "success": self.success,
        }

    def save_to(
        self,
        path: PathType,
        overwrite: bool = False,
    ) -> None:
        if not overwrite and os.path.exists(path=path):
            raise RuntimeError(f"Trying to overwrite existing file {path}, but overwrite is set to False!")
        with open(file=path, mode="w") as fp:
            json.dump(obj=self.as_dict, fp=fp, indent=2)

    @classmethod
    def from_dict(
        cls,
        result_dict: Dict[Any, Any],
    ) -> "MinimizeResult":
        assert isinstance(result_dict, dict), type(result_dict)
        assert all(k in result_dict.keys() for k in ["fcn_min_val", "params", "success"]), result_dict.keys()
        params = MinimizerParameters.initialize_from_dict(dictionary=result_dict["params"])

        instance = cls(
            fcn_min_val=result_dict["fcn_min_val"],
            params=params,
            success=result_dict["success"],
        )
        return instance

    @classmethod
    def load_from(
        cls,
        path: PathType,
    ) -> "MinimizeResult":
        assert os.path.exists(path=path), path
        with open(file=path, mode="r") as fp:
            restored_dict = json.load(fp)

        return cls.from_dict(result_dict=restored_dict)


MinimizeResult.fcn_min_val.__doc__ = """float: Estimated minimum of the objective function."""
MinimizeResult.params.__doc__ = """MinimizerParameters: An instance of the parameters class."""
MinimizeResult.success.__doc__ = """bool: Whether or not the optimizer exited successfully."""


class AbstractMinimizer(ABC):
    def __init__(
        self,
        fcn: Callable,
        param_names: Tuple[str, ...],
        param_types: Tuple[str, ...],
    ) -> None:
        self._fcn = fcn
        self._params = MinimizerParameters(
            names=param_names,
            param_types=param_types,
        )

        # this lists can be different for different minimizer implementations
        self._param_bounds = [(None, None) for _ in self._params.names]  # type: List[BoundType]

        self._fcn_min_val = None

        self._success = None  # type: Optional[bool]
        self._status = None  # type: Optional[str]
        self._message = None  # type: Optional[str]

    @abstractmethod
    def minimize(
        self,
        initial_param_values: np.ndarray,
        verbose: bool = False,
        error_def: float = Minuit.LIKELIHOOD,
        additional_args: Optional[Tuple[Any, ...]] = None,
        get_hesse: bool = True,
        check_success: bool = True,
    ) -> MinimizeResult:
        pass

    def set_param_fixed(self, param_id: Union[int, str]) -> None:
        """
        Fixes specified parameter to it's initial value given in
        `initial_param_values`.

        Parameters
        ----------
        param_id : int or str
            Parameter identifier, which can be it's name or its index
            in `param_names`.
        """
        self.params.set_param_fixed(param_id=param_id)

    def release_params(self) -> None:
        """
        Removes all constraint specified.
        """
        self.params.release_params()

    def set_param_bounds(
        self,
        param_id: Union[int, str],
        bounds: BoundType,
    ) -> None:
        """
        Sets parameter boundaries which constrain the minimization.

        Parameters
        ----------
        param_id : int or str
            Parameter identifier, which can be it's name or its index
            in `param_names`.
        bounds : tuple of float or None
            A tuple specifying the lower and upper boundaries for the
            given parameter. A value of `None` corresponds to no
            boundary.
        """
        param_index = self.params.param_id_to_index(param_id=param_id)
        self._param_bounds[param_index] = bounds

    @property
    def fcn_min_val(self) -> Optional[str]:
        """
        str: Value of the objective function at it's estimated minimum.
        """
        return self._fcn_min_val

    @property
    def params(self) -> MinimizerParameters:
        """
        MinimizerParameters: Instance of the MinimizerParameters class. Stores the parameter values,
        errors, covariance and correlation matrix.
        """
        return self._params

    @property
    def param_values(self) -> np.ndarray:
        """
        np.ndarray: Estimated parameter values at the minimum of fcn.
        Shape is (`num_params`).
        """
        return self._params.values

    @property
    def param_errors(self) -> np.ndarray:
        """
        np.ndarray: Estimated parameter values at the minimum of fcn.
        Shape is (`num_params`).
        """
        return self._params.errors

    @property
    def param_covariance(self) -> np.ndarray:
        """
        np.ndarray: Estimated covariance matrix of the parameters.
        Calculated from the inverse of the Hesse matrix of fcn evaluated
        at it's minimum. Shape is (`num_params`, `num_params`).
        """
        return self._params.covariance

    @property
    def param_correlation(self) -> np.ndarray:
        """
        np.ndarray: Estimated correlation matrix of the parameters.
        Shape is (`num_params`, `num_params`).
        """
        return self._params.correlation


class IMinuitMinimizer(AbstractMinimizer):
    def __init__(
        self,
        fcn: Callable,
        param_names: Tuple[str, ...],
        param_types: Tuple[str, ...],
    ) -> None:
        super().__init__(
            fcn=fcn,
            param_names=param_names,
            param_types=param_types,
        )

        self._minuit_obj = None  # type: Optional[Minuit]

    def reset(self, initial_param_values):
        self._minuit_obj.reset()
        self._minuit_obj.values = initial_param_values
        for i in range(len(self._minuit_obj.params)):
            self._minuit_obj.fixed[i] = self._get_fixed_params()[i]

    def _create_minuit_obj(
        self,
        initial_param_values: np.ndarray,
        verbose: bool = False,
<<<<<<< HEAD
        error_def: float = 0.5,
    ):

        self._minuit_obj = Minuit(
=======
        error_def: float = Minuit.LIKELIHOOD,
        additional_args: Optional[Tuple[Any, ...]] = None,
        get_hesse: bool = True,
        check_success: bool = True,
    ) -> MinimizeResult:

        if error_def not in [Minuit.LIKELIHOOD, Minuit.LEAST_SQUARES]:
            raise RuntimeWarning(
                f"Parameter error_def, which is set to {error_def}, "
                f"should be either 'Minuit.LIKELIHOOD' = {Minuit.LIKELIHOOD} "
                f"or 'Minuit.LEAST_SQUARES' = {Minuit.LEAST_SQUARES}!"
            )

        m = Minuit(
>>>>>>> 796c0700
            self._fcn,
            initial_param_values,
            name=self.params.names,
        )

        self._minuit_obj.strategy = 2
        self._minuit_obj.errors = 0.05 * initial_param_values
        self._minuit_obj.errordef = error_def
        self._minuit_obj.limits = self._param_bounds

        for i in range(len(self._minuit_obj.params)):
            self._minuit_obj.fixed[i] = self._get_fixed_params()[i]

        self._minuit_obj.print_level = 1 if verbose else 0

    def minimize(
        self,
        initial_param_values: np.ndarray,
        verbose: bool = False,
        error_def: float = 0.5,
        additional_args: Optional[Tuple[Any, ...]] = None,
        get_hesse: bool = True,
        check_success: bool = True,
    ) -> MinimizeResult:

        if self._minuit_obj is None:
            self._create_minuit_obj(initial_param_values=initial_param_values, verbose=verbose, error_def=error_def)
        else:
            self.reset(initial_param_values=initial_param_values)

        m = self._minuit_obj  # type: Minuit

        success = False
        for attempt in range(1, 5):
            # perform minimization at least twice!
            fmin = m.migrad(ncall=600_000 * attempt, iterate=2 + attempt).fmin
            if get_hesse:
                m.hesse()
                success = fmin.is_valid and fmin.has_valid_parameters and fmin.has_covariance and fmin.has_accurate_covar
            else:
                success = fmin.is_valid and fmin.has_valid_parameters and fmin.has_covariance

            if success or not check_success:
                if attempt > 1:
                    logging.warning(f"Fit successful after retrying {attempt} times.")
                break
            else:
                logging.warning(f"Minimum is inadequate, trying again w/ more iterations/calls (attempt {attempt + 1})")
                logging.warning(
                    f"fmin.is_valid={fmin.is_valid} "
                    f"and fmin.has_valid_parameters={fmin.has_valid_parameters} "
                    f"and fmin.has_covariance={fmin.has_covariance} "
                    f"and fmin.has_accurate_covar={fmin.has_accurate_covar}"
                )

        self._fcn_min_val = m.fval
        self._params.values = np.array(m.values)
        self._params.errors = np.array(m.errors)

        if fmin.has_covariance and m.covariance is not None and get_hesse:
            fixed_params = tuple(~np.array(self._get_fixed_params()))  # type: Tuple[bool, ...]
            self._params.covariance = np.array(m.covariance)[fixed_params, :][:, fixed_params]
            self._params.correlation = np.array(m.covariance.correlation())[fixed_params, :][:, fixed_params]

        self._success = success

        success_text = (
            f"valid minimum: {fmin.is_valid}\n"
            f"valid parameters: {fmin.has_valid_parameters}\n"
            f"covariance exists: {fmin.has_covariance}\n"
            f"covariance is accurate: {fmin.has_accurate_covar}\n"
        )

        if check_success and not self._success:
            raise RuntimeError(f"Minimization was not successful.\n" f"{fmin}\n" + success_text)

        assert self._success is not None
        return MinimizeResult(fcn_min_val=m.fval, params=self._params, success=self._success)

    def _get_fixed_params(self) -> List[bool]:
        return self.params.fixed_params


class ScipyMinimizer(AbstractMinimizer):
    """
    General wrapper class around scipy.optimize.minimize
    function. Allows mapping of parameter names to the array
    entries used by scipy's `minimize` function.

    Parameters
    ----------
    fcn : callable
        Objective function to be minimized of type ``fun(x, *args)``
        where `x` is an np.ndarray of shape (`n`,) and args is a tuple
        of fixed parameters.
    param_names : list of str
        A list of parameter names. This maps the entries from the `x`
        argument of `fcn` to strings.
    """

    def __init__(
        self,
        fcn: Callable,
        param_names: Tuple[str, ...],
        param_types: Tuple[str, ...],
    ) -> None:
        super().__init__(
            fcn=fcn,
            param_names=param_names,
            param_types=param_types,
        )

    def minimize(
        self,
        initial_param_values: np.ndarray,
        verbose: bool = False,
        error_def: float = 0.5,
        additional_args: Optional[Tuple[Any, ...]] = None,
        get_hesse: bool = True,
        check_success: bool = True,
    ) -> MinimizeResult:
        """
        Performs minimization of given objective function.

        Parameters
        ----------
        initial_param_values : np.ndarray or list of floats
            Initial values for the parameters used as starting values.
            Shape is (`num_params`,).
        error_def : Not used for this implementation
        additional_args : tuple
            Tuple of additional arguments for the objective function.
        get_hesse : bool
            If True, the Hesse matrix is estimated at the minimum
            of the objective function. This allows the calculation
            of parameter errors. Default is True.
        verbose: bool
            If True, a convergence message is printed. Default is False.
        check_success: bool
            Check if fit was successful and raise if not! Default: True

        Returns
        -------
        MinimizeResult
        """
        constraints = self._create_constraints(initial_param_values)

        _additional_args = tuple([])  # type: Tuple[Any, ...]
        if additional_args is not None:
            _additional_args = additional_args

        logging.info(
            f"Starting SciPy minimization with {sum(~np.array(self.params.fixed_params))} floating and {sum(self.params.fixed_params)} fixed parameters."
        )
        opt_result = scipy_minimize(
            fun=self._fcn,
            x0=initial_param_values,
            args=additional_args,
            method="SLSQP",
            bounds=self._param_bounds,
            constraints=constraints,  # type: ignore
            options={"disp": verbose},
        )

        logging.info(
            f"Finished SciPy minimization with success = {opt_result.success}, status {opt_result.status} and message {opt_result.message}."
        )

        self._success = opt_result.success
        self._status = opt_result.status
        self._message = opt_result.message

        if not opt_result.success:
            raise RuntimeError(
                "Minimization was not successful.\n",
                f"Status: {opt_result.status}\n",
                f"Message: {opt_result.message}",
            )

        self._params.values = opt_result.x
        self._fcn_min_val = opt_result.fun

        if get_hesse:
            logging.info("Calculating Hesse Matrix for SciPy minimization.")
            hesse = ndt.Hessian(self._fcn)(self._params.values, *_additional_args)
            self._params.covariance = np.linalg.inv(hesse)
            self._params.correlation = cov2corr(self._params.covariance)
            self._params.errors = np.sqrt(np.diag(self._params.covariance))
            logging.info("Finished calculation of Hesse Matrix for SciPy minimization.")

        if verbose:
            print(self._params)

        if check_success:
            pass  # TODO

        assert self._success is not None
        result = MinimizeResult(fcn_min_val=opt_result.fun, params=self._params, success=self._success)

        return result

    def _get_fixed_params(self) -> List[int]:
        return [p_id for p_id, fixed in enumerate(self.params.fixed_params) if fixed]

    def _create_constraints(
        self,
        initial_param_values: np.ndarray,
    ) -> List[Dict[str, Union[str, Callable]]]:
        """
        Creates the dictionary used by scipy's minimize function
        to constrain parameters. The dictionary is used to fix
        parameters specified set in `fixed_param`.

        Parameters
        ----------
        initial_param_values : np.ndarray or list of floats
            Initial parameter values.

        Returns
        -------
        list of dict
            A list of dictionaries, which is passed to scipy's
            minimize function.
        """
        constraints = list()  # type: List[Dict[str, Union[str, Callable]]]

        for fixed_param in self._get_fixed_params():
            _constraint_info = {
                "type": "eq",
                "fun": lambda x: x[fixed_param] - initial_param_values[fixed_param],
            }  # type: Dict[str, Union[str, Callable]]
            constraints.append(_constraint_info)

        return constraints

    @staticmethod
    @functools.lru_cache(maxsize=128)
    def calculate_hesse_matrix(
        fcn: Callable,
        x: np.ndarray,
        args: Tuple[Any],
    ) -> np.ndarray:
        """
        Calculates the Hesse matrix of callable `fcn` numerically.

        Parameters
        ----------
        fcn : callable
            Objective function of type ``fun(x, *args)``.
        x : np.ndarray
            Parameters of `fcn` as np.ndarray of shape (`num_params`,).
        args : tuple
            Additional arguments for `fcn`.

        Returns
        -------
        np.ndarray
            Hesse matrix of `fcn` at point x. Shape is (`num_params`, `num_params`).
        """
        return ndt.Hessian(fcn)(x, *args)


available_template_fitter_minimizer = {
    "scipy": ScipyMinimizer,
    "iminuit": IMinuitMinimizer,
}


def minimizer_factory(
    minimizer_id: str,
    fcn: Callable,
    names: Tuple[str, ...],
    param_types: Tuple[str, ...],
) -> AbstractMinimizer:
    return available_template_fitter_minimizer[minimizer_id.lower()](
        fcn=fcn,
        param_names=names,
        param_types=param_types,
    )<|MERGE_RESOLUTION|>--- conflicted
+++ resolved
@@ -534,12 +534,29 @@
         self,
         initial_param_values: np.ndarray,
         verbose: bool = False,
-<<<<<<< HEAD
-        error_def: float = 0.5,
+        error_def: float = Minuit.LIKELIHOOD,
     ):
 
         self._minuit_obj = Minuit(
-=======
+            self._fcn,
+            initial_param_values,
+            name=self.params.names,
+        )
+
+        self._minuit_obj.strategy = 2
+        self._minuit_obj.errors = 0.05 * initial_param_values
+        self._minuit_obj.errordef = error_def
+        self._minuit_obj.limits = self._param_bounds
+
+        for i in range(len(self._minuit_obj.params)):
+            self._minuit_obj.fixed[i] = self._get_fixed_params()[i]
+
+        self._minuit_obj.print_level = 1 if verbose else 0
+
+    def minimize(
+        self,
+        initial_param_values: np.ndarray,
+        verbose: bool = False,
         error_def: float = Minuit.LIKELIHOOD,
         additional_args: Optional[Tuple[Any, ...]] = None,
         get_hesse: bool = True,
@@ -552,33 +569,6 @@
                 f"should be either 'Minuit.LIKELIHOOD' = {Minuit.LIKELIHOOD} "
                 f"or 'Minuit.LEAST_SQUARES' = {Minuit.LEAST_SQUARES}!"
             )
-
-        m = Minuit(
->>>>>>> 796c0700
-            self._fcn,
-            initial_param_values,
-            name=self.params.names,
-        )
-
-        self._minuit_obj.strategy = 2
-        self._minuit_obj.errors = 0.05 * initial_param_values
-        self._minuit_obj.errordef = error_def
-        self._minuit_obj.limits = self._param_bounds
-
-        for i in range(len(self._minuit_obj.params)):
-            self._minuit_obj.fixed[i] = self._get_fixed_params()[i]
-
-        self._minuit_obj.print_level = 1 if verbose else 0
-
-    def minimize(
-        self,
-        initial_param_values: np.ndarray,
-        verbose: bool = False,
-        error_def: float = 0.5,
-        additional_args: Optional[Tuple[Any, ...]] = None,
-        get_hesse: bool = True,
-        check_success: bool = True,
-    ) -> MinimizeResult:
 
         if self._minuit_obj is None:
             self._create_minuit_obj(initial_param_values=initial_param_values, verbose=verbose, error_def=error_def)
