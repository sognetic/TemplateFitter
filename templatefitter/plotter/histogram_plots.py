"""
Provides several specialized histogram plot classes.
"""

import copy
import logging
import warnings
import numpy as np

from abc import abstractmethod
from dataclasses import dataclass
from matplotlib import pyplot as plt, figure
from uncertainties import unumpy as unp, ufloat
from typing import Optional, Union, Tuple, List

from templatefitter.plotter import plot_style
from templatefitter.plotter.histogram import Histogram
from templatefitter.plotter.plot_utilities import AxesType
from templatefitter.plotter.histogram_variable import HistVariable
from templatefitter.plotter.histogram_plot_base import HistogramPlot

from templatefitter.binned_distributions.weights import WeightsInputType
from templatefitter.binned_distributions.binning import Binning, BinsInputType
from templatefitter.binned_distributions.systematics import SystematicsInputType
from templatefitter.binned_distributions.binned_distribution import DataInputType

from templatefitter.stats import pearson_chi2_test, cowan_binned_likelihood_gof, toy_chi2_test, ToyInfoOutputType

logging.getLogger(__name__).addHandler(logging.NullHandler())

__all__ = [
    "SimpleHistogramPlot",
    "StackedHistogramPlot",
    "DataMCHistogramPlot",
    "DataMCComparisonOutputType",
    "DataMCHistogramBase",
]

plot_style.set_matplotlibrc_params()


@dataclass(frozen=True)
class DataMCComparisonOutput:
    chi2: float
    ndf: int
    p_val: float
    test_method: str
    toy_output: Optional[ToyInfoOutputType]
    mc_scale_factor: Optional[float]

    def __post_init__(self) -> None:
        if self.test_method not in self.valid_test_methods():
            raise ValueError(
                f"Argument test_method must be one of {self.valid_test_methods()} but is '{self.test_method}'!"
            )

    @staticmethod
    def valid_test_methods() -> Tuple[str, ...]:
        valid_test_method_names = ("pearson", "cowan", "toys", "toys_inverted")  # type: Tuple[str, ...]
        return valid_test_method_names

    @property
    def test_method_id(self) -> str:
        return self.test_method.capitalize()[0]


DataMCComparisonOutputType = Optional[DataMCComparisonOutput]


class SimpleHistogramPlot(HistogramPlot):
    def __init__(
        self,
        variable: HistVariable,
    ) -> None:
        super().__init__(variable=variable)

    def add_component(
        self,
        label: str,
        data: DataInputType,
        weights: WeightsInputType = None,
        hist_type: Optional[str] = None,
        color: Optional[str] = None,
        alpha: float = 1.0,
    ) -> None:
        auto_histogram_key = f"hist_{self.number_of_histograms}"
        self._add_component(
            label=label,
            histogram_key=auto_histogram_key,
            data=data,
            weights=weights,
            systematics=None,
            hist_type=hist_type,
            color=color,
            alpha=alpha,
        )

    def plot_on(
        self,
        ax: Optional[AxesType] = None,
        draw_legend: bool = True,
        legend_inside: bool = True,
        y_axis_scale: float = 1.3,
        normed: bool = False,
        y_label: str = "Events",
    ) -> AxesType:
        if ax is None:
            _, ax = plt.subplots()
        self._last_figure = ax.get_figure()

        for histogram in self._histograms.histograms:
            assert histogram.number_of_components == 1, histogram.number_of_components
            if histogram.hist_type == "stepfilled":
                kwargs = {"lw": 0.3, "edgecolor": "black"}
            else:
                kwargs = {"lw": 1.5}
            ax.hist(
                x=histogram.binning.bin_mids[0],
                bins=self.bin_edges,
                density=normed,
                weights=histogram.get_bin_count_of_component(index=0),
                histtype=histogram.hist_type,
                label=histogram.get_component(index=0).label,
                alpha=histogram.get_component(index=0).alpha,
                color=histogram.get_component(index=0).color,
                **kwargs,
            )

        ax.set_xlabel(self.variable.x_label, plot_style.xlabel_pos)
        ax.set_ylabel(self._get_y_label(normed=normed, evts_or_cands=y_label), plot_style.ylabel_pos)

        if draw_legend:
            self.draw_legend(axis=ax, inside=legend_inside, y_axis_scale=y_axis_scale)

        return ax


class StackedHistogramPlot(HistogramPlot):
    def __init__(
        self,
        variable: HistVariable,
    ) -> None:
        super().__init__(variable=variable)

    def add_component(
        self,
        label: str,
        data: DataInputType,
        weights: WeightsInputType = None,
        color: Optional[str] = None,
        alpha: float = 1.0,
    ) -> None:
        self._add_component(
            label=label,
            histogram_key="stacked_histogram",
            data=data,
            weights=weights,
            systematics=None,
            hist_type="stepfilled",
            color=color,
            alpha=alpha,
        )

    def plot_on(
        self,
        ax: Optional[AxesType] = None,
        draw_legend: bool = True,
        legend_inside: bool = True,
        y_axis_scale: float = 1.6,
        y_label: str = "Events",
    ) -> AxesType:

        if ax is None:
            _, ax = plt.subplots()
        self._last_figure = ax.get_figure()

        histogram = list(self._histograms.histograms)[0]  # type: Histogram

        ax.hist(
            x=[histogram.binning.bin_mids[0] for _ in histogram.get_bin_counts()],
            bins=self.bin_edges,
            weights=histogram.get_bin_counts(),
            stacked=True,
            edgecolor="black",
            lw=0.3,
            color=histogram.colors,
            label=histogram.labels,  # type: ignore  # The type here is correct!
            histtype=histogram.hist_type,
        )

        # TODO: Include uncertainties if available and wanted!

        ax.set_xlabel(self._variable.x_label, plot_style.xlabel_pos)
        ax.set_ylabel(self._get_y_label(normed=False, evts_or_cands=y_label), plot_style.ylabel_pos)

        if draw_legend:
            self.draw_legend(axis=ax, inside=legend_inside, y_axis_scale=y_axis_scale)

        return ax


class DataMCHistogramBase(HistogramPlot):
    valid_styles = ["stacked", "summed"]  # type: List[str]
    valid_ratio_types = ["normal", "vs_uncert"]  # type: List[str]

    data_key = "data_histogram"  # type: str
    mc_key = "mc_histogram"  # type: str

    legend_cols_default = 2  # type: int
    legend_loc_default = 0  # type: int

    def __init__(self, variable: HistVariable) -> None:
        super().__init__(variable=variable)

        self._special_binning = None  # type: Union[None, BinsInputType, Binning]

<<<<<<< HEAD
    @abstractmethod
    def add_component(self, *args, **kwargs) -> None:
        raise NotImplementedError(
            f"The 'add_component' method is not implemented for the class {self.__class__.__name__}!"
=======
    def add_data_component(
        self,
        label: str,
        data: DataInputType,
        color: str = plot_style.KITColors.kit_black,
        special_binning: Union[None, BinsInputType, Binning] = None,
        data_weight_column: Optional[str] = None,
    ) -> None:
        if self.data_key in self._histograms.histogram_keys:
            raise RuntimeError(f"A data component has already been added to {self.__class__.__name__} instance!")
        if special_binning:
            if not self._special_binning:
                self._special_binning = special_binning
            else:
                assert self._special_binning == special_binning, (self._special_binning, special_binning)

        self._add_component(
            label=label,
            histogram_key=self.data_key,
            data=data,
            special_binning=special_binning,
            weights=data_weight_column,
            systematics=None,
            hist_type="stepfilled",  # TODO: Define new own hist_type for data plots!
            color=color,
            alpha=1.0,
        )

    def add_mc_component(
        self,
        label: str,
        data: DataInputType,
        weights: WeightsInputType = None,
        systematics: SystematicsInputType = None,
        color: Optional[str] = None,
        special_binning: Union[None, BinsInputType, Binning] = None,
    ) -> None:
        if special_binning:
            if not self._special_binning:
                self._special_binning = special_binning
            else:
                assert self._special_binning == special_binning, (self._special_binning, special_binning)

        self._add_component(
            label=label,
            histogram_key=self.mc_key,
            data=data,
            special_binning=special_binning,
            weights=weights,
            systematics=systematics,
            hist_type="stepfilled",
            color=color,
            alpha=1.0,
        )

    # Same as add_mc_component method; just added to satisfy requirements from base class.
    def add_component(
        self,
        label: str,
        data: DataInputType,
        weights: WeightsInputType = None,
        systematics: SystematicsInputType = None,
        color: Optional[str] = None,
    ) -> None:
        self._add_component(
            label=label,
            histogram_key=self.mc_key,
            data=data,
            weights=weights,
            systematics=systematics,
            hist_type="stepfilled",
            color=color,
            alpha=1.0,
>>>>>>> 796c0700
        )

    @abstractmethod
    def plot_on(
        self,
        ax1: Optional[AxesType] = None,
        ax2: Optional[AxesType] = None,
        style: str = "stacked",
        ratio_type: str = "normal",
        gof_check_method: Optional[str] = None,
        include_sys: bool = False,
        y_label: str = "Events",
        sum_color: str = plot_style.KITColors.kit_purple,
        draw_legend: bool = True,
        legend_inside: bool = True,
        legend_cols: Optional[int] = None,
        legend_loc: Optional[Union[int, str]] = None,
        markers_with_width: bool = True,
        plot_outlier_indicators: bool = True,
        y_scale: float = 1.1,
        **kwargs,
    ) -> DataMCComparisonOutputType:
        raise NotImplementedError(f"The 'plot_on' method is not implemented for the class {self.__class__.__name__}!")

    def do_goodness_of_fit_test(
        self,
        method: Optional[str],
        mc_bin_count: np.ndarray,
        data_bin_count: np.ndarray,
        stat_mc_uncertainty_sq: np.ndarray,
        mc_is_normalized_to_data: bool,
        mc_scale_factor: Optional[float] = None,
    ) -> DataMCComparisonOutputType:
        if method is None:
            return None

        if mc_is_normalized_to_data and mc_scale_factor is None:
            raise ValueError("If MC is normalized to data, please give a scale factor.")

        dof = self.number_of_bins - 1 if mc_is_normalized_to_data else self.number_of_bins

        if method.lower() == "pearson":
            chi2, ndf, p_val = pearson_chi2_test(data=data_bin_count, expectation=mc_bin_count, dof=dof)
            return DataMCComparisonOutput(
                chi2=chi2,
                ndf=ndf,
                p_val=p_val,
                test_method=method,
                toy_output=None,
                mc_scale_factor=mc_scale_factor if mc_is_normalized_to_data else None,
            )
        elif method.lower() == "cowan":
            chi2, ndf, p_val = cowan_binned_likelihood_gof(data=data_bin_count, expectation=mc_bin_count, dof=dof)
            return DataMCComparisonOutput(
                chi2=chi2,
                ndf=ndf,
                p_val=p_val,
                test_method=method,
                toy_output=None,
                mc_scale_factor=mc_scale_factor if mc_is_normalized_to_data else None,
            )
        elif method.lower() == "toys":
            data_err_sq = np.where(data_bin_count >= 1, data_bin_count, np.ones(data_bin_count.shape))  # type: np.ndarray
            chi2, p_val, toy_output = toy_chi2_test(
                data=data_bin_count,
                expectation=mc_bin_count,
                error=data_err_sq,
                mc_cov=self._histograms[self.mc_key].get_covariance_matrix() + np.diag(data_err_sq),
                use_text_book_approach=True,
            )
            return DataMCComparisonOutput(
                chi2=chi2,
                ndf=dof,
                p_val=p_val,
                test_method=method,
                toy_output=toy_output,
                mc_scale_factor=mc_scale_factor if mc_is_normalized_to_data else None,
            )
        elif method.lower() == "toys_inverted":
            chi2, p_val, toy_output = toy_chi2_test(
                data=data_bin_count,
                expectation=mc_bin_count,
                error=np.where(data_bin_count >= 1, data_bin_count, np.ones(data_bin_count.shape)),
                mc_cov=self._histograms[self.mc_key].get_covariance_matrix(),
            )
            return DataMCComparisonOutput(
                chi2=chi2,
                ndf=dof,
                p_val=p_val,
                test_method=method,
                toy_output=toy_output,
                mc_scale_factor=mc_scale_factor if mc_is_normalized_to_data else None,
            )
        else:
            raise ValueError(
                f"The provided goodness of fit method identifier '{method}' is not valid!\n"
                f"It must be one of {DataMCComparisonOutput.valid_test_methods()}!"
            )

    def add_residual_ratio_plot(
        self,
        axis: AxesType,
        ratio_type: str,
        data_bin_count: np.ndarray,
        mc_bin_count: np.ndarray,
        mc_error_sq: np.ndarray,
        markers_with_width: bool = True,
        systematics_are_included: bool = False,
        marker_color: str = plot_style.KITColors.kit_black,
        include_outlier_info: bool = False,
        plot_outlier_indicators: bool = False,
    ) -> None:
        if ratio_type.lower() == "normal":
            axis.set_ylabel(r"$\frac{\mathrm{Data - MC}}{\mathrm{Data}}$")
        elif ratio_type.lower() == "vs_uncert":
            if systematics_are_included:
                axis.set_ylabel(r"$\frac{\mathrm{Data - MC}}{\sigma_\mathrm{stat + sys}^\mathrm{Data - MC}}$")
            else:
                axis.set_ylabel(r"$\frac{\mathrm{Data - MC}}{\sigma_\mathrm{stat}^\mathrm{Data - MC}}$")
        else:
            raise ValueError(
                f"The provided ratio_type '{ratio_type}' is not valid!\n"
                f"The ratio_type must be one of {DataMCHistogramPlot.valid_ratio_types}!"
            )

        try:
            uh_data = unp.uarray(data_bin_count, np.sqrt(data_bin_count))
            uh_mc = unp.uarray(mc_bin_count, np.sqrt(mc_error_sq))

            if ratio_type.lower() == "normal":
                divisor = copy.deepcopy(uh_data)
            elif ratio_type.lower() == "vs_uncert":
                divisor = unp.uarray(unp.std_devs(uh_data - uh_mc), 0.0)
            else:
                divisor = None

            divisor[divisor == 0] = ufloat(0.01, 0.1)
            ratio = (uh_data - uh_mc) / divisor
            ratio[(uh_data == 0.0) & (uh_mc == 0.0)] = ufloat(0.0, 0.0)

            if ratio_type.lower() == "normal":
                ratio[np.logical_xor((uh_data == 0.0), (uh_mc == 0.0))] = ufloat(-99, 0.0)
                _max_val = 1.0  # type: Union[None, float, np.ndarray, np.number]
                assert isinstance(_max_val, float), (type(_max_val).__name__, _max_val)
                axis.set_ylim(bottom=-1.0 * _max_val, top=1.0 * _max_val)
            elif ratio_type.lower() == "vs_uncert":
                max_val_mask = (uh_data != 0.0) & (uh_mc != 0.0) & ((uh_data - uh_mc) != 0)
                if np.sum(max_val_mask) == 0:
                    _max_val = None
                    warning_str = "Max value for ratio plot cannot be determined, as no valid values are available!"
                    if include_outlier_info:
                        include_outlier_info = False
                        warning_str += " The option 'include_outlier_info' was set to False due to this!"
                    warnings.warn(warning_str)
                else:
                    _max_val = (
                        np.around(
                            max(
                                abs(
                                    float(
                                        np.amin(
                                            unp.nominal_values(ratio[max_val_mask]) - unp.std_devs(ratio[max_val_mask])
                                        )
                                    )
                                ),
                                abs(
                                    float(
                                        np.amax(
                                            unp.nominal_values(ratio[max_val_mask]) + unp.std_devs(ratio[max_val_mask])
                                        )
                                    )
                                ),
                            ),
                            decimals=1,
                        )
                        + 1.1
                    )
                    assert isinstance(_max_val, float), (type(_max_val).__name__, _max_val)
                    axis.set_ylim(bottom=-1.0 * _max_val, top=_max_val)
            else:
                _max_val = None

            axis.axhline(y=0, color=plot_style.KITColors.grey)
            axis.fill_between(self.binning.range[0], -1, -2, lw=0, color=plot_style.KITColors.lighter_grey)
            axis.fill_between(self.binning.range[0], 1, -1, lw=0, color=plot_style.KITColors.light_grey)
            axis.fill_between(self.binning.range[0], 1, 2, lw=0, color=plot_style.KITColors.lighter_grey)

            axis.errorbar(
                self.bin_mids,
                unp.nominal_values(ratio),
                yerr=None,
                xerr=self.bin_widths / 2 if markers_with_width else None,
                ls="",
                marker=".",
                color=marker_color,
            )

            if not include_outlier_info:
                return

            assert isinstance(_max_val, float), (type(_max_val).__name__, _max_val)
            max_val = _max_val  # type: float

            for bin_mid, r_val, mc_val, data_val in zip(self.bin_mids, ratio, uh_mc, uh_data):
                if mc_val == 0.0 and (
                    (data_val != 0.0 and ratio_type.lower() != "vs_uncert")
                    or (abs(r_val) > max_val and ratio_type.lower() == "vs_uncert")
                ):
                    axis.text(x=bin_mid, y=+0.1 * max_val, s="No MC", fontsize=5, rotation=90, ha="center", va="bottom")
                    axis.text(
                        x=bin_mid,
                        y=+0.1 * max_val,
                        s=f"#Data={int(unp.nominal_values(data_val))}",
                        fontsize=5,
                        rotation=90,
                        ha="center",
                        va="bottom",
                    )
                elif data_val == 0.0 and (
                    (mc_val != 0.0 and ratio_type.lower() != "vs_uncert")
                    or (abs(r_val) > max_val and ratio_type.lower() == "vs_uncert")
                ):
                    axis.text(
                        x=bin_mid,
                        y=+0.1 * max_val,
                        s=f"#MC={unp.nominal_values(mc_val):.0f}",
                        fontsize=5,
                        rotation=90,
                        ha="center",
                        va="bottom",
                    )
                    axis.text(x=bin_mid, y=-0.1 * max_val, s="No Data", fontsize=5, rotation=90, ha="center", va="top")
                elif r_val > 1.0 and plot_outlier_indicators:
                    axis.text(
                        x=bin_mid,
                        y=+0.08 * max_val,
                        s=f"{unp.nominal_values(r_val):3.2f}" + r"$\rightarrow$",
                        fontsize=5,
                        rotation=90,
                        ha="right",
                        va="bottom",
                    )
                elif r_val < -1.0 and plot_outlier_indicators:
                    axis.text(
                        x=bin_mid,
                        y=-0.08 * max_val,
                        s=r"$\leftarrow$" + f"{unp.nominal_values(r_val):3.2f}",
                        fontsize=5,
                        rotation=90,
                        ha="right",
                        va="top",
                    )
                else:
                    pass

        except ZeroDivisionError:
            axis.text(
                x=self.bin_mids[int(np.ceil(len(self.bin_mids) / 2.0))],
                y=0.1,
                s="DataMCHistogramPlot: ZeroDivisionError occurred!",
                fontsize=8,
                ha="center",
                va="bottom",
            )
            axis.axhline(y=0, color=plot_style.KITColors.dark_grey, alpha=0.8)

    @staticmethod
    def _check_style_settings_input(
        style: str,
        ratio_type: str,
        gof_check_method: Optional[str],
    ) -> None:
        if not style.lower() in DataMCHistogramPlot.valid_styles:
            raise ValueError(
                f"The argument 'style' must be one of {DataMCHistogramPlot.valid_styles}!" f"Provided was '{style}'"
            )
        if not ratio_type.lower() in DataMCHistogramPlot.valid_ratio_types:
            raise ValueError(
                f"The argument 'ratio_type' must be one of {DataMCHistogramPlot.valid_ratio_types}!"
                f"Provided was '{ratio_type}'"
            )
        if gof_check_method is not None and gof_check_method.lower() not in DataMCComparisonOutput.valid_test_methods():
            raise ValueError(
                f"The argument 'gof_check_method' must be one of {DataMCComparisonOutput.valid_test_methods()} "
                f"or None! Provided was '{gof_check_method}'"
            )

    @staticmethod
    def _check_outlier_indicator_setting(
        outlier_indicator_setting: bool,
        ratio_type: str,
    ) -> bool:
        if ratio_type.lower() == "vs_uncert":
            former_outlier_setting = outlier_indicator_setting
            outlier_indicator_setting = False
            if former_outlier_setting != outlier_indicator_setting:
                logging.info(
                    f"Resetting 'plot_outlier_indicators' from True to False, "
                    f"because of 'ratio_type' being set to '{ratio_type.lower()}'."
                )
        return outlier_indicator_setting

    @staticmethod
    def _check_axes_input(
        ax1: AxesType,
        ax2: AxesType,
    ) -> Tuple[AxesType, AxesType]:
        if ax1 is None and ax2 is None:
            _, (ax1, ax2) = DataMCHistogramPlot.create_hist_ratio_figure()
            return ax1, ax2
        elif ax1 is not None and ax2 is not None:
            return ax1, ax2
        else:
            raise ValueError("Either specify both axes or leave both empty!")

    @staticmethod
    def create_hist_ratio_figure(
        fig_size: Tuple[float, float] = (5, 5),
        height_ratio: Tuple[float, float] = (3.5, 1),
    ) -> Tuple[figure.Figure, Tuple[AxesType, AxesType]]:
        """
        Create a matplotlib.Figure for histogram ratio plots.

        :param fig_size: Size of full figure. Default is (5, 5).
        :param height_ratio: Size of main plot vs. size of ratio plot. Default is (3.5, 1).
        :return: A matplotlib.figure.Figure instance and a matplotlib.axes.Axes instance containing two axis.
        """
        fig, axs = plt.subplots(
            nrows=2,
            ncols=1,
            figsize=fig_size,
            dpi=200,
            sharex="all",
            gridspec_kw={"height_ratios": [height_ratio[0], height_ratio[1]]},
        )

        assert isinstance(fig, figure.Figure), type(fig)
        assert len(axs) == 2, (len(axs), axs)

        return fig, axs


class DataMCHistogramPlot(DataMCHistogramBase):
    def __init__(self, variable: HistVariable) -> None:
        super().__init__(variable=variable)

        self._special_binning = None  # type: Union[None, BinsInputType, Binning]

    def add_data_component(
        self,
        label: str,
        data: DataInputType,
        color: str = plot_style.KITColors.kit_black,
        special_binning: Union[None, BinsInputType, Binning] = None,
    ) -> None:
        if self.data_key in self._histograms.histogram_keys:
            raise RuntimeError(f"A data component has already been added to {self.__class__.__name__} instance!")
        if special_binning:
            if not self._special_binning:
                self._special_binning = special_binning
            else:
                assert self._special_binning == special_binning, (self._special_binning, special_binning)

        self._add_component(
            label=label,
            histogram_key=self.data_key,
            data=data,
            special_binning=special_binning,
            weights=None,
            systematics=None,
            hist_type="stepfilled",  # TODO: Define new own hist_type for data plots!
            color=color,
            alpha=1.0,
        )

    def add_mc_component(
        self,
        label: str,
        data: DataInputType,
        weights: WeightsInputType = None,
        systematics: SystematicsInputType = None,
        color: Optional[str] = None,
        special_binning: Union[None, BinsInputType, Binning] = None,
    ) -> None:
        if special_binning:
            if not self._special_binning:
                self._special_binning = special_binning
            else:
                assert self._special_binning == special_binning, (self._special_binning, special_binning)

        self._add_component(
            label=label,
            histogram_key=self.mc_key,
            data=data,
            special_binning=special_binning,
            weights=weights,
            systematics=systematics,
            hist_type="stepfilled",
            color=color,
            alpha=1.0,
        )

    # Same as add_mc_component method; just added to satisfy requirements from base class.
    def add_component(
        self,
        label: str,
        data: DataInputType,
        weights: WeightsInputType = None,
        systematics: SystematicsInputType = None,
        color: Optional[str] = None,
    ) -> None:
        self._add_component(
            label=label,
            histogram_key=self.mc_key,
            data=data,
            weights=weights,
            systematics=systematics,
            hist_type="stepfilled",
            color=color,
            alpha=1.0,
        )

    def plot_on(
        self,
        ax1: Optional[AxesType] = None,
        ax2: Optional[AxesType] = None,
        normalize_to_data: bool = True,
        style: str = "stacked",
        ratio_type: str = "normal",
        gof_check_method: Optional[str] = None,
        include_sys: bool = False,
        y_label: str = "Events",
        sum_color: str = plot_style.KITColors.kit_purple,
        draw_legend: bool = True,
        legend_inside: bool = True,
        legend_cols: Optional[int] = None,
        legend_loc: Optional[Union[int, str]] = None,
        markers_with_width: bool = True,
        plot_outlier_indicators: bool = True,
        adaptive_binning: bool = False,
        y_scale: float = 1.1,
    ) -> DataMCComparisonOutputType:
        ax1, ax2 = self._check_axes_input(ax1=ax1, ax2=ax2)
        self._last_figure = ax1.get_figure()

        self._check_style_settings_input(style=style, ratio_type=ratio_type, gof_check_method=gof_check_method)

        plot_outlier_indicators = self._check_outlier_indicator_setting(
            outlier_indicator_setting=plot_outlier_indicators,
            ratio_type=ratio_type,
        )

        if adaptive_binning:
            self._histograms.apply_adaptive_binning_based_on_key(
                key=self.mc_key,
                minimal_bin_count=5,
                minimal_number_of_bins=7,
            )

        bin_scaling = self.binning.get_bin_scaling()  # type: np.ndarray

        mc_bin_count, mc_uncert_sq, stat_mc_uncert_sq, norm_factor = self.get_bin_info_for_component(
            component_key=self.mc_key,
            data_key=self.data_key,
            normalize_to_data=normalize_to_data,
            include_sys=include_sys,
        )  # type: np.ndarray, np.ndarray, np.ndarray, float

        data_bin_count = self._histograms[self.data_key].get_bin_count_of_component(index=0)  # type: np.ndarray

        if style.lower() == "stacked":
            if len(self._histograms[self.mc_key].labels) > 1:
                stacked_component_labels = self._histograms[self.mc_key].labels  # type: Tuple[str, ...]
            else:
                stacked_component_labels = tuple(
                    [h_label + r" $\times$ " + f"{norm_factor:.2f}" for h_label in self._histograms[self.mc_key].labels]
                )

            ax1.hist(
                x=[self.bin_mids for _ in range(self._histograms[self.mc_key].number_of_components)],
                bins=self.bin_edges,
                weights=self._histograms[self.mc_key].get_bin_counts(),
                stacked=True,
                edgecolor="black",
                lw=0.3,
                color=self._histograms[self.mc_key].colors,
                label=stacked_component_labels,  # type: ignore  # The type here is correct!
                histtype="stepfilled",
            )

            ax1.bar(
                x=self.bin_mids,
                height=2 * np.sqrt(mc_uncert_sq),
                width=self.bin_widths,
                bottom=mc_bin_count * bin_scaling - np.sqrt(mc_uncert_sq),
                color="black",
                hatch="///////",
                fill=False,
                lw=0,
                label="MC stat. unc." if not include_sys else "MC stat. + sys. unc.",
            )
        elif style.lower() == "summed":
            ax1.bar(
                x=self.bin_mids,
                height=2 * np.sqrt(mc_uncert_sq),
                width=self.bin_widths,
                bottom=mc_bin_count * bin_scaling - np.sqrt(mc_uncert_sq),
                color=sum_color,
                lw=0,
                label="MC" if not normalize_to_data else r"MC $\times$ " + f"{norm_factor:.2f}",
            )
        else:
            raise RuntimeError(f"Invalid style '{style.lower()}!'\n style must be one of {self.valid_styles}!")

        ax1.errorbar(
            x=self.bin_mids,
            y=data_bin_count * bin_scaling,
            yerr=np.sqrt(data_bin_count),
            xerr=self.bin_widths / 2 if markers_with_width else None,
            ls="",
            marker=".",
            color="black",
            label=self._histograms[self.data_key].labels[0],
        )

        try:
            comparison_output = self.do_goodness_of_fit_test(
                method=gof_check_method,
                mc_bin_count=mc_bin_count,
                data_bin_count=data_bin_count,
                stat_mc_uncertainty_sq=stat_mc_uncert_sq,
                mc_is_normalized_to_data=normalize_to_data,
                mc_scale_factor=norm_factor,
            )  # type: DataMCComparisonOutputType
        except IndexError:
            logging.warning(
                f"Could not run goodness of fit check with {gof_check_method} method "
                f"for variable {self.variable.df_label}! Reverting to check with pearson method!"
            )
            comparison_output = self.do_goodness_of_fit_test(
                method="pearson",
                mc_bin_count=mc_bin_count,
                data_bin_count=data_bin_count,
                stat_mc_uncertainty_sq=stat_mc_uncert_sq,
                mc_is_normalized_to_data=normalize_to_data,
                mc_scale_factor=norm_factor,
            )

        if draw_legend:
            if style == "stacked":
                self.draw_legend(
                    axis=ax1,
                    inside=legend_inside,
                    loc=legend_loc,
                    ncols=legend_cols,
                    font_size="smaller",
                    y_axis_scale=y_scale,
                )
            else:
                self.draw_legend(
                    axis=ax1,
                    inside=legend_inside,
                    loc=legend_loc,
                    ncols=legend_cols,
                    y_axis_scale=y_scale,
                )

        ax1.set_xlim(self.bin_edges[0], self.bin_edges[-1])
        ax2.set_xlim(self.bin_edges[0], self.bin_edges[-1])

        ax1.set_ylabel(self._get_y_label(normed=False, evts_or_cands=y_label), plot_style.ylabel_pos)
        ax2.set_xlabel(self._variable.x_label, plot_style.xlabel_pos)

        self.add_residual_ratio_plot(
            axis=ax2,
            ratio_type=ratio_type,
            data_bin_count=data_bin_count,
            mc_bin_count=mc_bin_count,
            mc_error_sq=mc_uncert_sq,
            markers_with_width=markers_with_width,
            systematics_are_included=include_sys,
            marker_color=plot_style.KITColors.kit_black,
            include_outlier_info=True,
            plot_outlier_indicators=plot_outlier_indicators,
        )

        plt.subplots_adjust(hspace=0.08)

        return comparison_output

    def get_bin_info_for_component(
        self,
        component_key: Optional[str] = None,
        data_key: Optional[str] = None,
        normalize_to_data: bool = False,
        include_sys: bool = False,
    ) -> Tuple[np.ndarray, np.ndarray, np.ndarray, float]:
        if component_key is None:
            component_key = self.mc_key
        if component_key not in self._histograms.histogram_keys:
            raise KeyError(
                f"Histogram key '{component_key}' was not added to the {self.__class__.__name__} "
                f"instance!\nAvailable histogram keys are: {self._histograms.histogram_keys}"
            )

        if data_key is None:
            data_key = self.data_key
        if data_key not in self._histograms.histogram_keys:
            raise KeyError(
                f"Histogram key '{data_key}' was not added to the {self.__class__.__name__} "
                f"instance!\nAvailable histogram keys are: {self._histograms.histogram_keys}"
            )

        # Making mypy happy with extra np array call
        component_bin_count = np.array(np.sum(np.array(self._histograms[component_key].get_bin_counts()), axis=0))

        if not normalize_to_data:
            norm_factor = 1.0  # type: float
        else:
            norm_factor = self._histograms[data_key].raw_data_size / self._histograms[component_key].raw_weight_sum
            component_bin_count *= norm_factor

        component_stat_uncert_sq = self._histograms[component_key].get_statistical_uncertainty_per_bin(
            normalization_factor=norm_factor
        )
        component_uncert_sq = copy.deepcopy(component_stat_uncert_sq)

        if include_sys:
            sys_uncertainty_squared = self._histograms[component_key].get_systematic_uncertainty_per_bin()
            if sys_uncertainty_squared is not None:
                component_uncert_sq += sys_uncertainty_squared

        assert len(component_bin_count.shape) == 1, component_bin_count.shape
        assert component_bin_count.shape[0] == self.number_of_bins, (component_bin_count.shape, self.number_of_bins)
        assert component_bin_count.shape == component_uncert_sq.shape, (
            component_bin_count.shape,
            component_uncert_sq.shape,
        )

        return component_bin_count, component_uncert_sq, component_stat_uncert_sq, norm_factor<|MERGE_RESOLUTION|>--- conflicted
+++ resolved
@@ -214,86 +214,10 @@
 
         self._special_binning = None  # type: Union[None, BinsInputType, Binning]
 
-<<<<<<< HEAD
     @abstractmethod
     def add_component(self, *args, **kwargs) -> None:
         raise NotImplementedError(
             f"The 'add_component' method is not implemented for the class {self.__class__.__name__}!"
-=======
-    def add_data_component(
-        self,
-        label: str,
-        data: DataInputType,
-        color: str = plot_style.KITColors.kit_black,
-        special_binning: Union[None, BinsInputType, Binning] = None,
-        data_weight_column: Optional[str] = None,
-    ) -> None:
-        if self.data_key in self._histograms.histogram_keys:
-            raise RuntimeError(f"A data component has already been added to {self.__class__.__name__} instance!")
-        if special_binning:
-            if not self._special_binning:
-                self._special_binning = special_binning
-            else:
-                assert self._special_binning == special_binning, (self._special_binning, special_binning)
-
-        self._add_component(
-            label=label,
-            histogram_key=self.data_key,
-            data=data,
-            special_binning=special_binning,
-            weights=data_weight_column,
-            systematics=None,
-            hist_type="stepfilled",  # TODO: Define new own hist_type for data plots!
-            color=color,
-            alpha=1.0,
-        )
-
-    def add_mc_component(
-        self,
-        label: str,
-        data: DataInputType,
-        weights: WeightsInputType = None,
-        systematics: SystematicsInputType = None,
-        color: Optional[str] = None,
-        special_binning: Union[None, BinsInputType, Binning] = None,
-    ) -> None:
-        if special_binning:
-            if not self._special_binning:
-                self._special_binning = special_binning
-            else:
-                assert self._special_binning == special_binning, (self._special_binning, special_binning)
-
-        self._add_component(
-            label=label,
-            histogram_key=self.mc_key,
-            data=data,
-            special_binning=special_binning,
-            weights=weights,
-            systematics=systematics,
-            hist_type="stepfilled",
-            color=color,
-            alpha=1.0,
-        )
-
-    # Same as add_mc_component method; just added to satisfy requirements from base class.
-    def add_component(
-        self,
-        label: str,
-        data: DataInputType,
-        weights: WeightsInputType = None,
-        systematics: SystematicsInputType = None,
-        color: Optional[str] = None,
-    ) -> None:
-        self._add_component(
-            label=label,
-            histogram_key=self.mc_key,
-            data=data,
-            weights=weights,
-            systematics=systematics,
-            hist_type="stepfilled",
-            color=color,
-            alpha=1.0,
->>>>>>> 796c0700
         )
 
     @abstractmethod
@@ -648,6 +572,7 @@
         data: DataInputType,
         color: str = plot_style.KITColors.kit_black,
         special_binning: Union[None, BinsInputType, Binning] = None,
+        data_weight_column: Optional[str] = None,
     ) -> None:
         if self.data_key in self._histograms.histogram_keys:
             raise RuntimeError(f"A data component has already been added to {self.__class__.__name__} instance!")
@@ -662,7 +587,7 @@
             histogram_key=self.data_key,
             data=data,
             special_binning=special_binning,
-            weights=None,
+            weights=data_weight_column,
             systematics=None,
             hist_type="stepfilled",  # TODO: Define new own hist_type for data plots!
             color=color,
